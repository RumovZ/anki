# Copyright: Ankitects Pty Ltd and contributors
# License: GNU AGPL, version 3 or later; http://www.gnu.org/licenses/agpl.html

from __future__ import annotations

from typing import Any, Generator, List, Literal, Optional, Sequence, Tuple, Union

import anki._backend.backend_pb2 as _pb

# protobuf we publicly export - listed first to avoid circular imports
SearchNode = _pb.SearchNode
Progress = _pb.Progress
EmptyCardsReport = _pb.EmptyCardsReport
GraphPreferences = _pb.GraphPreferences
BuiltinSort = _pb.SortOrder.Builtin
Preferences = _pb.Preferences
UndoStatus = _pb.UndoStatus
OpChanges = _pb.OpChanges
OpChangesWithCount = _pb.OpChangesWithCount
OpChangesWithID = _pb.OpChangesWithID
DefaultsForAdding = _pb.DeckAndNotetype
BrowserRow = _pb.BrowserRow

import copy
import os
import pprint
import re
import sys
import time
import traceback
import weakref
from dataclasses import dataclass, field

import anki.latex
from anki import hooks
<<<<<<< HEAD
from anki._backend import RustBackend, Translations
from anki.cards import Card
=======
from anki._backend import RustBackend
from anki.cards import Card, CardID
>>>>>>> bc2c3a57
from anki.config import Config, ConfigManager
from anki.consts import *
from anki.dbproxy import DBProxy
from anki.decks import DeckID, DeckManager
from anki.errors import AnkiError, DBError
from anki.lang import TR, FormatTimeSpan
from anki.media import MediaManager, media_paths_from_col_path
from anki.models import ModelManager, NoteType, NoteTypeID
from anki.notes import Note, NoteID
from anki.scheduler.v1 import Scheduler as V1Scheduler
from anki.scheduler.v2 import Scheduler as V2Scheduler
from anki.scheduler.v3 import Scheduler as V3TestScheduler
from anki.sync import SyncAuth, SyncOutput, SyncStatus
from anki.tags import TagManager
from anki.types import assert_exhaustive
from anki.utils import (
    devMode,
    from_json_bytes,
    ids2str,
    intTime,
    splitFields,
    stripHTMLMedia,
)

anki.latex.setup_hook()


SearchJoiner = Literal["AND", "OR"]


@dataclass
class ReviewUndo:
    card: Card
    was_leech: bool


@dataclass
class Checkpoint:
    name: str


@dataclass
class BackendUndo:
    name: str


UndoResult = Union[None, BackendUndo, Checkpoint, ReviewUndo]


class Collection:
    sched: Union[V1Scheduler, V2Scheduler]

    def __init__(
        self,
        path: str,
        backend: Optional[RustBackend] = None,
        server: bool = False,
        log: bool = False,
    ) -> None:
        self._backend = backend or RustBackend(server=server)
        self.db: Optional[DBProxy] = None
        self._should_log = log
        self.server = server
        self.path = os.path.abspath(path)
        self.reopen()

        self.tr = Translations(weakref.ref(self._backend))
        self.media = MediaManager(self, server)
        self.models = ModelManager(self)
        self.decks = DeckManager(self)
        self.tags = TagManager(self)
        self.conf = ConfigManager(self)
        self._loadScheduler()

    def name(self) -> Any:
        return os.path.splitext(os.path.basename(self.path))[0]

    def weakref(self) -> Collection:
        "Shortcut to create a weak reference that doesn't break code completion."
        return weakref.proxy(self)

    @property
    def backend(self) -> RustBackend:
        traceback.print_stack(file=sys.stdout)
        print()
        print(
            "Accessing the backend directly will break in the future. Please use the public methods on Collection instead."
        )
        return self._backend

    # I18n/messages
    ##########################################################################

    def format_timespan(
        self,
        seconds: float,
        context: FormatTimeSpan.Context.V = FormatTimeSpan.INTERVALS,
    ) -> str:
        return self._backend.format_timespan(seconds=seconds, context=context)

    # Progress
    ##########################################################################

    def latest_progress(self) -> Progress:
        return self._backend.latest_progress()

    # Scheduler
    ##########################################################################

    supportedSchedulerVersions = (1, 2)

    def schedVer(self) -> Any:
        ver = self.conf.get("schedVer", 1)
        if ver in self.supportedSchedulerVersions:
            return ver
        else:
            raise Exception("Unsupported scheduler version")

    def _loadScheduler(self) -> None:
        ver = self.schedVer()
        if ver == 1:
            self.sched = V1Scheduler(self)
        elif ver == 2:
            if self.is_2021_test_scheduler_enabled():
                self.sched = V3TestScheduler(self)  # type: ignore
            else:
                self.sched = V2Scheduler(self)

    def upgrade_to_v2_scheduler(self) -> None:
        self._backend.upgrade_scheduler()
        self.clear_python_undo()
        self._loadScheduler()

    def is_2021_test_scheduler_enabled(self) -> bool:
        return self.get_config_bool(Config.Bool.SCHED_2021)

    def set_2021_test_scheduler_enabled(self, enabled: bool) -> None:
        if self.is_2021_test_scheduler_enabled() != enabled:
            self.set_config_bool(Config.Bool.SCHED_2021, enabled)
            self._loadScheduler()

    # DB-related
    ##########################################################################

    # legacy properties; these will likely go away in the future

    @property
    def crt(self) -> int:
        return self.db.scalar("select crt from col")

    @crt.setter
    def crt(self, crt: int) -> None:
        self.db.execute("update col set crt = ?", crt)

    @property
    def mod(self) -> int:
        return self.db.scalar("select mod from col")

    # legacy
    def setMod(self) -> None:
        # this is now a no-op, as modifications to things like the config
        # will mark the collection modified automatically
        pass

    flush = setMod

    def modified_by_backend(self) -> bool:
        # Until we can move away from long-running transactions, the Python
        # code needs to know if the transaction should be committed, so we need
        # to check if the backend updated the modification time.
        return self.db.last_begin_at != self.mod

    def save(self, name: Optional[str] = None, trx: bool = True) -> None:
        "Flush, commit DB, and take out another write lock if trx=True."
        # commit needed?
        if self.db.modified_in_python or self.modified_by_backend():
            self.db.modified_in_python = False
            self.db.commit()
            if trx:
                self.db.begin()
        elif not trx:
            # if no changes were pending but calling code expects to be
            # outside of a transaction, we need to roll back
            self.db.rollback()

        self._save_checkpoint(name)

    def autosave(self) -> None:
        """Save any pending changes.
        If a checkpoint was taken in the last 5 minutes, don't save."""
        if not self._have_outstanding_checkpoint():
            # if there's no active checkpoint, we can save immediately
            self.save()
        elif time.time() - self._last_checkpoint_at > 300:
            self.save()

    def close(self, save: bool = True, downgrade: bool = False) -> None:
        "Disconnect from DB."
        if self.db:
            if save:
                self.save(trx=False)
            else:
                self.db.rollback()
            self._clear_caches()
            self._backend.close_collection(downgrade_to_schema11=downgrade)
            self.db = None
            self.media.close()
            self._closeLog()

    def close_for_full_sync(self) -> None:
        # save and cleanup, but backend will take care of collection close
        if self.db:
            self.save(trx=False)
            self._clear_caches()
            self.db = None
            self.media.close()
            self._closeLog()

    def rollback(self) -> None:
        self._clear_caches()
        self.db.rollback()
        self.db.begin()

    def _clear_caches(self) -> None:
        self.models._clear_cache()

    def reopen(self, after_full_sync: bool = False) -> None:
        assert not self.db
        assert self.path.endswith(".anki2")

        self._last_checkpoint_at = time.time()
        self._undo: _UndoInfo = None

        (media_dir, media_db) = media_paths_from_col_path(self.path)

        log_path = ""
        should_log = not self.server and self._should_log
        if should_log:
            log_path = self.path.replace(".anki2", "2.log")

        # connect
        if not after_full_sync:
            self._backend.open_collection(
                collection_path=self.path,
                media_folder_path=media_dir,
                media_db_path=media_db,
                log_path=log_path,
            )
        else:
            self.media.connect()
        self.db = DBProxy(weakref.proxy(self._backend))
        self.db.begin()

        self._openLog()

    def modSchema(self, check: bool) -> None:
        "Mark schema modified. Call this first so user can abort if necessary."
        if not self.schemaChanged():
            if check and not hooks.schema_will_change(proceed=True):
                raise AnkiError("abortSchemaMod")
        self.db.execute("update col set scm=?", intTime(1000))
        self.save()

    def schemaChanged(self) -> bool:
        "True if schema changed since last sync."
        return self.db.scalar("select scm > ls from col")

    def usn(self) -> int:
        if self.server:
            return self.db.scalar("select usn from col")
        else:
            return -1

    def beforeUpload(self) -> None:
        "Called before a full upload."
        self.save(trx=False)
        self._backend.before_upload()
        self.close(save=False, downgrade=True)

    # Object creation helpers
    ##########################################################################

    def get_card(self, id: CardID) -> Card:
        return Card(self, id)

    def update_card(self, card: Card) -> None:
        """Save card changes to database, and add an undo entry.
        Unlike card.flush(), this will invalidate any current checkpoint."""
        self._backend.update_card(card=card._to_backend_card(), skip_undo_entry=False)

    def get_note(self, id: NoteID) -> Note:
        return Note(self, id=id)

    def update_note(self, note: Note) -> OpChanges:
        """Save note changes to database, and add an undo entry.
        Unlike note.flush(), this will invalidate any current checkpoint."""
        return self._backend.update_note(
            note=note._to_backend_note(), skip_undo_entry=False
        )

    getCard = get_card
    getNote = get_note

    # Utils
    ##########################################################################

    def nextID(self, type: str, inc: bool = True) -> Any:
        type = f"next{type.capitalize()}"
        id = self.conf.get(type, 1)
        if inc:
            self.conf[type] = id + 1
        return id

    def reset(self) -> None:
        "Rebuild the queue and reload data after DB modified."
        self.autosave()
        self.sched.reset()

    # Deletion logging
    ##########################################################################

    def _logRem(self, ids: List[Union[int, NoteID]], type: int) -> None:
        self.db.executemany(
            "insert into graves values (%d, ?, %d)" % (self.usn(), type),
            ([x] for x in ids),
        )

    # Notes
    ##########################################################################

    def new_note(self, notetype: NoteType) -> Note:
        return Note(self, notetype)

    def add_note(self, note: Note, deck_id: DeckID) -> OpChanges:
        out = self._backend.add_note(note=note._to_backend_note(), deck_id=deck_id)
        note.id = NoteID(out.note_id)
        return out.changes

    def remove_notes(self, note_ids: Sequence[NoteID]) -> OpChanges:
        hooks.notes_will_be_deleted(self, note_ids)
        return self._backend.remove_notes(note_ids=note_ids, card_ids=[])

    def remove_notes_by_card(self, card_ids: List[CardID]) -> None:
        if hooks.notes_will_be_deleted.count():
            nids = self.db.list(
                f"select nid from cards where id in {ids2str(card_ids)}"
            )
            hooks.notes_will_be_deleted(self, nids)
        self._backend.remove_notes(note_ids=[], card_ids=card_ids)

    def card_ids_of_note(self, note_id: NoteID) -> Sequence[CardID]:
        return [CardID(id) for id in self._backend.cards_of_note(note_id)]

    def defaults_for_adding(
        self, *, current_review_card: Optional[Card]
    ) -> DefaultsForAdding:
        """Get starting deck and notetype for add screen.
        An option in the preferences controls whether this will be based on the current deck
        or current notetype.
        """
        if card := current_review_card:
            home_deck = card.current_deck_id()
        else:
            home_deck = DeckID(0)

        return self._backend.defaults_for_adding(
            home_deck_of_current_review_card=home_deck,
        )

    def default_deck_for_notetype(self, notetype_id: NoteTypeID) -> Optional[DeckID]:
        """If 'change deck depending on notetype' is enabled in the preferences,
        return the last deck used with the provided notetype, if any.."""
        if self.get_config_bool(Config.Bool.ADDING_DEFAULTS_TO_CURRENT_DECK):
            return None

        return (
            DeckID(
                self._backend.default_deck_for_notetype(
                    ntid=notetype_id,
                )
            )
            or None
        )

    # legacy

    def noteCount(self) -> int:
        return self.db.scalar("select count() from notes")

    def newNote(self, forDeck: bool = True) -> Note:
        "Return a new note with the current model."
        return Note(self, self.models.current(forDeck))

    def addNote(self, note: Note) -> int:
        self.add_note(note, note.model()["did"])
        return len(note.cards())

    def remNotes(self, ids: Sequence[NoteID]) -> None:
        self.remove_notes(ids)

    def _remNotes(self, ids: List[NoteID]) -> None:
        pass

    # Cards
    ##########################################################################

    def isEmpty(self) -> bool:
        return not self.db.scalar("select 1 from cards limit 1")

    def cardCount(self) -> Any:
        return self.db.scalar("select count() from cards")

    def remove_cards_and_orphaned_notes(self, card_ids: Sequence[CardID]) -> None:
        "You probably want .remove_notes_by_card() instead."
        self._backend.remove_cards(card_ids=card_ids)

    def set_deck(self, card_ids: Sequence[CardID], deck_id: int) -> OpChanges:
        return self._backend.set_deck(card_ids=card_ids, deck_id=deck_id)

    def get_empty_cards(self) -> EmptyCardsReport:
        return self._backend.get_empty_cards()

    # legacy

    def remCards(self, ids: List[CardID], notes: bool = True) -> None:
        self.remove_cards_and_orphaned_notes(ids)

    def emptyCids(self) -> List[CardID]:
        print("emptyCids() will go away")
        return []

    # Card generation & field checksums/sort fields
    ##########################################################################

    def after_note_updates(
        self, nids: List[NoteID], mark_modified: bool, generate_cards: bool = True
    ) -> None:
        self._backend.after_note_updates(
            nids=nids, generate_cards=generate_cards, mark_notes_modified=mark_modified
        )

    # legacy

    def updateFieldCache(self, nids: List[NoteID]) -> None:
        self.after_note_updates(nids, mark_modified=False, generate_cards=False)

    # this also updates field cache
    def genCards(self, nids: List[NoteID]) -> List[int]:
        self.after_note_updates(nids, mark_modified=False, generate_cards=True)
        # previously returned empty cards, no longer does
        return []

    # Finding cards
    ##########################################################################

    def find_cards(
        self,
        query: str,
        order: Union[bool, str, BuiltinSort.Kind.V] = False,
        reverse: bool = False,
    ) -> Sequence[CardID]:
        """Return card ids matching the provided search.

        To programmatically construct a search string, see .build_search_string().

        If order=True, use the sort order stored in the collection config
        If order=False, do no ordering

        If order is a string, that text is added after 'order by' in the sql statement.
        You must add ' asc' or ' desc' to the order, as Anki will replace asc with
        desc and vice versa when reverse is set in the collection config, eg
        order="c.ivl asc, c.due desc".

        If order is a BuiltinSort.Kind value, sort using that builtin sort, eg
        col.find_cards("", order=BuiltinSort.Kind.CARD_DUE)

        The reverse argument only applies when a BuiltinSort.Kind is provided;
        otherwise the collection config defines whether reverse is set or not.
        """
        if isinstance(order, str):
            mode = _pb.SortOrder(custom=order)
        elif isinstance(order, bool):
            if order is True:
                mode = _pb.SortOrder(from_config=_pb.Empty())
            else:
                mode = _pb.SortOrder(none=_pb.Empty())
        else:
            mode = _pb.SortOrder(
                builtin=_pb.SortOrder.Builtin(kind=order, reverse=reverse)
            )
        return [
            CardID(id) for id in self._backend.search_cards(search=query, order=mode)
        ]

    def find_notes(self, *terms: Union[str, SearchNode]) -> Sequence[NoteID]:
        """Return note ids matching the provided search or searches.

        If more than one search is provided, they will be ANDed together.

        Eg: col.find_notes("test", "another") will search for "test AND another"
        and return matching note ids.

        Eg: col.find_notes(SearchNode(deck="test"), "foo") will return notes
        that have a card in deck called "test", and have the text "foo".
        """
        return [
            NoteID(did)
            for did in self._backend.search_notes(self.build_search_string(*terms))
        ]

    def find_and_replace(
        self,
        *,
        note_ids: Sequence[NoteID],
        search: str,
        replacement: str,
        regex: bool = False,
        field_name: Optional[str] = None,
        match_case: bool = False,
    ) -> OpChangesWithCount:
        "Find and replace fields in a note. Returns changed note count."
        return self._backend.find_and_replace(
            nids=note_ids,
            search=search,
            replacement=replacement,
            regex=regex,
            match_case=match_case,
            field_name=field_name or "",
        )

    def field_names_for_note_ids(self, nids: Sequence[int]) -> Sequence[str]:
        return self._backend.field_names_for_notes(nids)

    # returns array of ("dupestr", [nids])
    def findDupes(self, fieldName: str, search: str = "") -> List[Tuple[Any, list]]:
        nids = self.findNotes(search, SearchNode(field_name=fieldName))
        # go through notes
        vals: Dict[str, List[int]] = {}
        dupes = []
        fields: Dict[int, int] = {}

        def ordForMid(mid: NoteTypeID) -> int:
            if mid not in fields:
                model = self.models.get(mid)
                for c, f in enumerate(model["flds"]):
                    if f["name"].lower() == fieldName.lower():
                        fields[mid] = c
                        break
            return fields[mid]

        for nid, mid, flds in self.db.all(
            f"select id, mid, flds from notes where id in {ids2str(nids)}"
        ):
            flds = splitFields(flds)
            ord = ordForMid(mid)
            if ord is None:
                continue
            val = flds[ord]
            val = stripHTMLMedia(val)
            # empty does not count as duplicate
            if not val:
                continue
            vals.setdefault(val, []).append(nid)
            if len(vals[val]) == 2:
                dupes.append((val, vals[val]))
        return dupes

    findCards = find_cards
    findNotes = find_notes
    findReplace = find_and_replace

    # Search Strings
    ##########################################################################

    def build_search_string(
        self,
        *nodes: Union[str, SearchNode],
        joiner: SearchJoiner = "AND",
    ) -> str:
        """Join one or more searches, and return a normalized search string.

        To negate, wrap in a negated search term:

            term = SearchNode(negated=col.group_searches(...))

        Invalid searches will throw an exception.
        """
        term = self.group_searches(*nodes, joiner=joiner)
        return self._backend.build_search_string(term)

    def group_searches(
        self,
        *nodes: Union[str, SearchNode],
        joiner: SearchJoiner = "AND",
    ) -> SearchNode:
        """Join provided search nodes and strings into a single SearchNode.
        If a single SearchNode is provided, it is returned as-is.
        At least one node must be provided.
        """
        assert nodes

        # convert raw text to SearchNodes
        search_nodes = [
            node if isinstance(node, SearchNode) else SearchNode(parsable_text=node)
            for node in nodes
        ]

        # if there's more than one, wrap them in a group
        if len(search_nodes) > 1:
            return SearchNode(
                group=SearchNode.Group(
                    nodes=search_nodes, joiner=self._pb_search_separator(joiner)
                )
            )
        else:
            return search_nodes[0]

    def join_searches(
        self,
        existing_node: SearchNode,
        additional_node: SearchNode,
        operator: Literal["AND", "OR"],
    ) -> str:
        """
        AND or OR `additional_term` to `existing_term`, without wrapping `existing_term` in brackets.
        Used by the Browse screen to avoid adding extra brackets when joining.
        If you're building a search query yourself, you probably don't need this.
        """
        search_string = self._backend.join_search_nodes(
            joiner=self._pb_search_separator(operator),
            existing_node=existing_node,
            additional_node=additional_node,
        )

        return search_string

    def replace_in_search_node(
        self, existing_node: SearchNode, replacement_node: SearchNode
    ) -> str:
        """If nodes of the same type as `replacement_node` are found in existing_node, replace them.

        You can use this to replace any "deck" clauses in a search with a different deck for example.
        """
        return self._backend.replace_search_node(
            existing_node=existing_node, replacement_node=replacement_node
        )

    def _pb_search_separator(self, operator: SearchJoiner) -> SearchNode.Group.Joiner.V:
        # pylint: disable=no-member
        if operator == "AND":
            return SearchNode.Group.Joiner.AND
        else:
            return SearchNode.Group.Joiner.OR

    # Browser rows
    ##########################################################################

    def browser_row_for_card(
        self, cid: int
    ) -> Tuple[Generator[Tuple[str, bool], None, None], BrowserRow.Color.V, str, int]:
        row = self._backend.browser_row_for_card(cid)
        return (
            ((cell.text, cell.is_rtl) for cell in row.cells),
            row.color,
            row.font_name,
            row.font_size,
        )

    # Config
    ##########################################################################

    def get_config(self, key: str, default: Any = None) -> Any:
        try:
            return self.conf.get_immutable(key)
        except KeyError:
            return default

    def set_config(self, key: str, val: Any) -> None:
        self.conf.set(key, val)

    def remove_config(self, key: str) -> None:
        self.conf.remove(key)

    def all_config(self) -> Dict[str, Any]:
        "This is a debugging aid. Prefer .get_config() when you know the key you need."
        return from_json_bytes(self._backend.get_all_config())

    def get_config_bool(self, key: Config.Bool.Key.V) -> bool:
        return self._backend.get_config_bool(key)

    def set_config_bool(self, key: Config.Bool.Key.V, value: bool) -> None:
        self._backend.set_config_bool(key=key, value=value)

    def get_config_string(self, key: Config.String.Key.V) -> str:
        return self._backend.get_config_string(key)

    def set_config_string(self, key: Config.String.Key.V, value: str) -> None:
        self._backend.set_config_string(key=key, value=value)

    # Stats
    ##########################################################################

    def stats(self) -> "anki.stats.CollectionStats":
        from anki.stats import CollectionStats

        return CollectionStats(self)

    def card_stats(self, card_id: CardID, include_revlog: bool) -> str:
        import anki.stats as st

        if include_revlog:
            revlog_style = "margin-top: 2em;"
        else:
            revlog_style = "display: none;"

        style = f"""<style>
.revlog-learn {{ color: {st.colLearn} }}
.revlog-review {{ color: {st.colMature} }}
.revlog-relearn {{ color: {st.colRelearn} }}
.revlog-ease1 {{ color: {st.colRelearn} }}
table.review-log {{ {revlog_style} }}
</style>"""

        return style + self._backend.card_stats(card_id)

    def studied_today(self) -> str:
        return self._backend.studied_today()

    def graph_data(self, search: str, days: int) -> bytes:
        return self._backend.graphs(search=search, days=days)

    def get_graph_preferences(self) -> bytes:
        return self._backend.get_graph_preferences()

    def set_graph_preferences(self, prefs: GraphPreferences) -> None:
        self._backend.set_graph_preferences(input=prefs)

    def congrats_info(self) -> bytes:
        "Don't use this, it will likely go away in the future."
        return self._backend.congrats_info().SerializeToString()

    # legacy

    def cardStats(self, card: Card) -> str:
        return self.card_stats(card.id, include_revlog=False)

    # Timeboxing
    ##########################################################################
    # fixme: there doesn't seem to be a good reason why this code is in main.py
    # instead of covered in reviewer, and the reps tracking is covered by both
    # the scheduler and reviewer.py. in the future, we should probably move
    # reps tracking to reviewer.py, and remove the startTimebox() calls from
    # other locations like overview.py. We just need to make sure not to reset
    # the count on things like edits, which we probably could do by checking
    # the previous state in moveToState.

    def startTimebox(self) -> None:
        self._startTime = time.time()
        self._startReps = self.sched.reps

    def timeboxReached(self) -> Union[Literal[False], Tuple[Any, int]]:
        "Return (elapsedTime, reps) if timebox reached, or False."
        if not self.conf["timeLim"]:
            # timeboxing disabled
            return False
        elapsed = time.time() - self._startTime
        if elapsed > self.conf["timeLim"]:
            return (self.conf["timeLim"], self.sched.reps - self._startReps)
        return False

    # Undo
    ##########################################################################

    def undo_status(self) -> UndoStatus:
        "Return the undo status. At the moment, redo is not supported."
        # check backend first
        if status := self._check_backend_undo_status():
            return status

        if not self._undo:
            return UndoStatus()

        if isinstance(self._undo, _ReviewsUndo):
            return UndoStatus(undo=self.tr(TR.SCHEDULING_REVIEW))
        elif isinstance(self._undo, Checkpoint):
            return UndoStatus(undo=self._undo.name)
        else:
            assert_exhaustive(self._undo)
            assert False

    def clear_python_undo(self) -> None:
        """Clear the Python undo state.
        The backend will automatically clear backend undo state when
        any SQL DML is executed, or an operation that doesn't support undo
        is run."""
        self._undo = None

    def undo(self) -> UndoResult:
        """Returns ReviewUndo if undoing a v1/v2 scheduler review.
        Returns None if the undo queue was empty."""
        # backend?
        status = self._backend.get_undo_status()
        if status.undo:
            self._backend.undo()
            self.clear_python_undo()
            return BackendUndo(name=status.undo)

        if isinstance(self._undo, _ReviewsUndo):
            return self._undo_review()
        elif isinstance(self._undo, Checkpoint):
            return self._undo_checkpoint()
        elif self._undo is None:
            return None
        else:
            assert_exhaustive(self._undo)
            assert False

    def op_affects_study_queue(self, changes: OpChanges) -> bool:
        if changes.kind == changes.SET_CARD_FLAG:
            return False
        return changes.card or changes.deck or changes.preference

    def op_made_changes(self, changes: OpChanges) -> bool:
        for field in changes.DESCRIPTOR.fields:
            if field.name != "kind":
                if getattr(changes, field.name, False):
                    return True
        return False

    def _check_backend_undo_status(self) -> Optional[UndoStatus]:
        """Return undo status if undo available on backend.
        If backend has undo available, clear the Python undo state."""
        status = self._backend.get_undo_status()
        if status.undo or status.redo:
            self.clear_python_undo()
            return status
        else:
            return None

    def save_card_review_undo_info(self, card: Card) -> None:
        "Used by V1 and V2 schedulers to record state prior to review."
        if not isinstance(self._undo, _ReviewsUndo):
            self._undo = _ReviewsUndo()

        was_leech = card.note().has_tag("leech")
        entry = ReviewUndo(card=copy.copy(card), was_leech=was_leech)
        self._undo.entries.append(entry)

    def _have_outstanding_checkpoint(self) -> bool:
        self._check_backend_undo_status()
        return isinstance(self._undo, Checkpoint)

    def _undo_checkpoint(self) -> Checkpoint:
        assert isinstance(self._undo, Checkpoint)
        self.rollback()
        undo = self._undo
        self.clear_python_undo()
        return undo

    def _save_checkpoint(self, name: Optional[str]) -> None:
        "Call via .save(). If name not provided, clear any existing checkpoint."
        self._last_checkpoint_at = time.time()
        if name:
            self._undo = Checkpoint(name=name)
        else:
            # saving disables old checkpoint, but not review undo
            if not isinstance(self._undo, _ReviewsUndo):
                self.clear_python_undo()

    def _undo_review(self) -> ReviewUndo:
        "Undo a v1/v2 review."
        assert isinstance(self._undo, _ReviewsUndo)
        entry = self._undo.entries.pop()
        if not self._undo.entries:
            self.clear_python_undo()

        card = entry.card

        # remove leech tag if it didn't have it before
        if not entry.was_leech and card.note().has_tag("leech"):
            card.note().remove_tag("leech")
            card.note().flush()

        # write old data
        card.flush()

        # and delete revlog entry if not previewing
        conf = self.sched._cardConf(card)
        previewing = conf["dyn"] and not conf["resched"]
        if not previewing:
            last = self.db.scalar(
                "select id from revlog where cid = ? " "order by id desc limit 1",
                card.id,
            )
            self.db.execute("delete from revlog where id = ?", last)

        # restore any siblings
        self.db.execute(
            "update cards set queue=type,mod=?,usn=? where queue=-2 and nid=?",
            intTime(),
            self.usn(),
            card.nid,
        )

        # update daily counts
        n = card.queue
        if card.queue in (QUEUE_TYPE_DAY_LEARN_RELEARN, QUEUE_TYPE_PREVIEW):
            n = QUEUE_TYPE_LRN
        type = ("new", "lrn", "rev")[n]
        self.sched._updateStats(card, type, -1)
        self.sched.reps -= 1

        # and refresh the queues
        self.sched.reset()

        return entry

    # legacy

    clearUndo = clear_python_undo
    markReview = save_card_review_undo_info

    def undoName(self) -> Optional[str]:
        "Undo menu item name, or None if undo unavailable."
        status = self.undo_status()
        return status.undo or None

    # DB maintenance
    ##########################################################################

    def fixIntegrity(self) -> Tuple[str, bool]:
        """Fix possible problems and rebuild caches.

        Returns tuple of (error: str, ok: bool). 'ok' will be true if no
        problems were found.
        """
        self.save(trx=False)
        try:
            problems = list(self._backend.check_database())
            ok = not problems
            problems.append(self.tr(TR.DATABASE_CHECK_REBUILT))
        except DBError as e:
            problems = [str(e.args[0])]
            ok = False
        finally:
            try:
                self.db.begin()
            except:
                # may fail if the DB is very corrupt
                pass
        return ("\n".join(problems), ok)

    def optimize(self) -> None:
        self.save(trx=False)
        self.db.execute("vacuum")
        self.db.execute("analyze")
        self.db.begin()

    # Logging
    ##########################################################################

    def log(self, *args: Any, **kwargs: Any) -> None:
        if not self._should_log:
            return

        def customRepr(x: Any) -> str:
            if isinstance(x, str):
                return x
            return pprint.pformat(x)

        path, num, fn, y = traceback.extract_stack(limit=2 + kwargs.get("stack", 0))[0]
        buf = "[%s] %s:%s(): %s" % (
            intTime(),
            os.path.basename(path),
            fn,
            ", ".join([customRepr(x) for x in args]),
        )
        self._logHnd.write(f"{buf}\n")
        if devMode:
            print(buf)

    def _openLog(self) -> None:
        if not self._should_log:
            return
        lpath = re.sub(r"\.anki2$", ".log", self.path)
        if os.path.exists(lpath) and os.path.getsize(lpath) > 10 * 1024 * 1024:
            lpath2 = f"{lpath}.old"
            if os.path.exists(lpath2):
                os.unlink(lpath2)
            os.rename(lpath, lpath2)
        self._logHnd = open(lpath, "a", encoding="utf8")

    def _closeLog(self) -> None:
        if not self._should_log:
            return
        self._logHnd.close()
        self._logHnd = None

    ##########################################################################

    def set_user_flag_for_cards(self, flag: int, cids: Sequence[CardID]) -> OpChanges:
        return self._backend.set_flag(card_ids=cids, flag=flag)

    def set_wants_abort(self) -> None:
        self._backend.set_wants_abort()

    def i18n_resources(self) -> bytes:
        return self._backend.i18n_resources()

    def abort_media_sync(self) -> None:
        self._backend.abort_media_sync()

    def abort_sync(self) -> None:
        self._backend.abort_sync()

    def full_upload(self, auth: SyncAuth) -> None:
        self._backend.full_upload(auth)

    def full_download(self, auth: SyncAuth) -> None:
        self._backend.full_download(auth)

    def sync_login(self, username: str, password: str) -> SyncAuth:
        return self._backend.sync_login(username=username, password=password)

    def sync_collection(self, auth: SyncAuth) -> SyncOutput:
        return self._backend.sync_collection(auth)

    def sync_media(self, auth: SyncAuth) -> None:
        self._backend.sync_media(auth)

    def sync_status(self, auth: SyncAuth) -> SyncStatus:
        return self._backend.sync_status(auth)

    def get_preferences(self) -> Preferences:
        return self._backend.get_preferences()

    def set_preferences(self, prefs: Preferences) -> None:
        self._backend.set_preferences(prefs)

    def render_markdown(self, text: str, sanitize: bool = True) -> str:
        "Not intended for public consumption at this time."
        return self._backend.render_markdown(markdown=text, sanitize=sanitize)


# legacy name
_Collection = Collection


@dataclass
class _ReviewsUndo:
    entries: List[ReviewUndo] = field(default_factory=list)


_UndoInfo = Union[_ReviewsUndo, Checkpoint, None]<|MERGE_RESOLUTION|>--- conflicted
+++ resolved
@@ -33,13 +33,8 @@
 
 import anki.latex
 from anki import hooks
-<<<<<<< HEAD
 from anki._backend import RustBackend, Translations
-from anki.cards import Card
-=======
-from anki._backend import RustBackend
 from anki.cards import Card, CardID
->>>>>>> bc2c3a57
 from anki.config import Config, ConfigManager
 from anki.consts import *
 from anki.dbproxy import DBProxy
