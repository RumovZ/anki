--- conflicted
+++ resolved
@@ -9,21 +9,9 @@
 from typing import TYPE_CHECKING, Dict, Iterable, List, Optional, Sequence, Tuple, cast
 
 import aqt
-<<<<<<< HEAD
-from anki.collection import ConfigBoolKey
-from anki.errors import DeckRenameError
-from anki.rsbackend import (
-    DeckTreeNode,
-    FilterToSearchIn,
-    InvalidInput,
-    NamedFilter,
-    TagTreeNode,
-)
-=======
-from anki.collection import SearchTerm
+from anki.collection import ConfigBoolKey, InvalidInput, SearchTerm
 from anki.errors import DeckRenameError
 from anki.rsbackend import DeckTreeNode, TagTreeNode
->>>>>>> 9bfe8e38
 from aqt import gui_hooks
 from aqt.main import ResetReason
 from aqt.models import Models
@@ -48,6 +36,7 @@
     COLLECTION = 1
     CURRENT_DECK = 2
     SAVED_SEARCH = 3
+    FILTER = 3  # legacy alias for SAVED_SEARCH
     DECK = 4
     NOTETYPE = 5
     TAG = 6
@@ -472,14 +461,12 @@
         item = SidebarItem(
             tr(TR.BROWSING_WHOLE_COLLECTION),
             ":/icons/collection.svg",
-            self._filter_func(SearchTerm(whole_collection=True)),
             item_type=SidebarItemType.COLLECTION,
         )
         root.addChild(item)
         item = SidebarItem(
             tr(TR.BROWSING_CURRENT_DECK),
             ":/icons/deck.svg",
-            self._filter_func(SearchTerm(current_deck=True)),
             item_type=SidebarItemType.CURRENT_DECK,
         )
         root.addChild(item)
@@ -504,15 +491,9 @@
         for name, filt in sorted(saved.items()):
             item = SidebarItem(
                 name,
-<<<<<<< HEAD
                 icon,
-                self._saved_filter(filt),
-                item_type=SidebarItemType.SAVED_SEARCH,
-=======
-                ":/icons/heart.svg",
                 self._filter_func(filt),
                 item_type=SidebarItemType.FILTER,
->>>>>>> 9bfe8e38
             )
             root.addChild(item)
 
@@ -530,13 +511,8 @@
 
                 item = SidebarItem(
                     node.name,
-<<<<<<< HEAD
                     icon,
-                    self._tag_filter(head + node.name),
-=======
-                    ":/icons/tag.svg",
                     self._filter_func(SearchTerm(tag=head + node.name)),
->>>>>>> 9bfe8e38
                     toggle_expand(),
                     not node.collapsed,
                     item_type=SidebarItemType.TAG,
@@ -567,13 +543,8 @@
 
                 item = SidebarItem(
                     node.name,
-<<<<<<< HEAD
                     icon,
-                    self._deck_filter(head + node.name),
-=======
-                    ":/icons/deck.svg",
                     self._filter_func(SearchTerm(deck=head + node.name)),
->>>>>>> 9bfe8e38
                     toggle_expand(),
                     not node.collapsed,
                     item_type=SidebarItemType.DECK,
@@ -606,13 +577,8 @@
         for nt in sorted(self.col.models.all(), key=lambda nt: nt["name"].lower()):
             item = SidebarItem(
                 nt["name"],
-<<<<<<< HEAD
-                icon=icon,
-                onClick=self._note_filter(nt["name"]),
-=======
-                ":/icons/notetype.svg",
+                icon,
                 self._filter_func(SearchTerm(note=nt["name"])),
->>>>>>> 9bfe8e38
                 item_type=SidebarItemType.NOTETYPE,
                 id=nt["id"],
             )
@@ -620,15 +586,10 @@
             for c, tmpl in enumerate(nt["tmpls"]):
                 child = SidebarItem(
                     tmpl["name"],
-<<<<<<< HEAD
                     icon,
-                    onClick=self._template_filter(nt["name"], c),
-=======
-                    ":/icons/notetype.svg",
                     self._filter_func(
                         SearchTerm(note=nt["name"]), SearchTerm(template=c)
                     ),
->>>>>>> 9bfe8e38
                     item_type=SidebarItemType.TEMPLATE,
                     full_name=nt["name"] + "::" + tmpl["name"],
                 )
@@ -815,7 +776,7 @@
 
     def save_current_search(self, _item=None) -> None:
         try:
-            filt = self.col.backend.normalize_search(
+            filt = self.col.build_search_string(
                 self.browser.form.searchEdit.lineEdit().text()
             )
         except InvalidInput as e:
